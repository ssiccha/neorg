--- conflicted
+++ resolved
@@ -180,13 +180,8 @@
       print("Hello world!")
       @end
       $$
-<<<<<<< HEAD
       This is no longer part of the definition because the `$$` on the previous line marked its end.
 
-=======
-      This is no longer part of the definition because the `::` on the previous line marked its end.
-      
->>>>>>> a35d38f1
  ** Data Tags
     Neorg supports a number of tags. The general format is:
     @data possible parameters
@@ -305,17 +300,6 @@
       @end
       This shows the basic syntax `= <capitalized insertion name> <arguments>` and it also explains
       why [Variables](#variables) have to be lowercased.
-<<<<<<< HEAD
-
-  *** Foreplay
-      If you read the quote above, you already heard this before. The /foreplay/ is located at the
-      beginning of your document. It can contain ranged tags ([data tags](#data tags) which are not
-      written in their [carryover](#carryover) syntax), insertions and an arbitrary number of empty
-      lines. Most importantly is the `document.meta` tag which we skipped over previously. You can
-      find an example of it at the top of this file.
-
-=======
-      
->>>>>>> a35d38f1
+
 #comment
 vim:tw=100:ft=norg:norl: