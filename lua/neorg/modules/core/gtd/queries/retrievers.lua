--- conflicted
+++ resolved
@@ -179,17 +179,10 @@
             local config = neorg.modules.get_module_config("core.gtd.base")
             local syntax = config.syntax
 
-<<<<<<< HEAD
-            exported.contexts = module.private.get_tag(string.sub(syntax.context, 2), exported, type, opts)
-            exported["time.start"] = module.private.get_tag(string.sub(syntax.start, 2), exported, type, opts)
-            exported["time.due"] = module.private.get_tag(string.sub(syntax.due, 2), exported, type, opts)
-            exported["waiting.for"] = module.private.get_tag(string.sub(syntax.waiting, 2), exported, type, opts)
-=======
             exported.contexts = module.public.get_tag(string.sub(syntax.context, 2), exported, type, opts)
             exported["time.start"] = module.public.get_tag(string.sub(syntax.start, 2), exported, type, opts)
             exported["time.due"] = module.public.get_tag(string.sub(syntax.due, 2), exported, type, opts)
             exported["waiting.for"] = module.public.get_tag(string.sub(syntax.waiting, 2), exported, type, opts)
->>>>>>> 1f8fde6b
             exported["area_of_focus"] = module.private.get_aof(exported, opts)
 
             -- Add position in file for each node
