--- conflicted
+++ resolved
@@ -275,13 +275,14 @@
         end
 
         local projects_by_aof = module.required["core.gtd.queries"].sort_by("area_of_focus", projects)
-<<<<<<< HEAD
 
         -- Prioritize the contexts below
         local aofs = vim.tbl_keys(projects_by_aof)
         local sorter = function(a, _)
             return a == "_"
         end
+
+        local user_configs = neorg.modules.get_module_config("core.gtd.base").displayers.projects
 
         table.sort(aofs, sorter)
         local added_projects = {}
@@ -300,6 +301,14 @@
                     return t.state == "done"
                 end, tasks_project)
 
+                if vim.tbl_isempty(tasks_project) and not user_configs.show_projects_without_tasks then
+                    goto continue
+                end
+
+                if not user_configs.show_completed_projects and #tasks_project > 0 and #completed == #tasks_project then
+                    goto continue
+                end
+
                 if project ~= "_" and not vim.tbl_contains(added_projects, project.node) then
                     table.insert(
                         res,
@@ -307,64 +316,6 @@
                     )
                     table.insert(positions, { line = #res, data = project })
 
-                    local percent_completed = (function()
-                        if #tasks_project == 0 then
-                            return 0
-                        end
-                        return math.floor(#completed * 100 / #tasks_project)
-                    end)()
-
-                    local completed_over_10 = math.floor(percent_completed / 10)
-                    local percent_completed_visual = "["
-                        .. string.rep("=", completed_over_10)
-                        .. string.rep(" ", 10 - completed_over_10)
-                        .. "]"
-                    table.insert(res, "   " .. percent_completed_visual .. " " .. percent_completed .. "% done")
-                    table.insert(added_projects, project.node)
-                    table.insert(res, "")
-                end
-=======
-
-        -- Prioritize the contexts below
-        local aofs = vim.tbl_keys(projects_by_aof)
-        local sorter = function(a, _)
-            return a == "_"
-        end
-
-        local user_configs = neorg.modules.get_module_config("core.gtd.base").displayers.projects
-
-        table.sort(aofs, sorter)
-        local added_projects = {}
-        for _, aof in ipairs(aofs) do
-            local _projects = projects_by_aof[aof]
-            if aof == "_" then
-                table.insert(res, "| /Projects with no Area Of Focus/")
-            else
-                table.insert(res, "| " .. aof)
-            end
-            table.insert(res, "")
-            for _, project in pairs(_projects) do
-                local tasks_project = module.private.find_project(projects_tasks, project.node) or {}
-
-                local completed = vim.tbl_filter(function(t)
-                    return t.state == "done"
-                end, tasks_project)
-
-                if vim.tbl_isempty(tasks_project) and not user_configs.show_projects_without_tasks then
-                    goto continue
-                end
-
-                if not user_configs.show_completed_projects and #tasks_project > 0 and #completed == #tasks_project then
-                    goto continue
-                end
-
-                if project ~= "_" and not vim.tbl_contains(added_projects, project.node) then
-                    table.insert(
-                        res,
-                        "* " .. project.content .. " (" .. #completed .. "/" .. #tasks_project .. " done)"
-                    )
-                    table.insert(positions, { line = #res, data = project })
-
                     local pct = module.public.percent(#completed, #tasks_project)
                     local pct_str = module.public.percent_string(pct)
                     table.insert(res, "   " .. pct_str .. " " .. pct .. "% done")
@@ -372,7 +323,6 @@
                     table.insert(res, "")
                 end
                 ::continue::
->>>>>>> 1f8fde6b
             end
         end
 
