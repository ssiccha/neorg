--[[
    File: Treesitter-Integration
    Title: TreeSitter integration in Neorg
	Summary: A module designed to integrate TreeSitter into Neorg.
    ---
--]]

require("neorg.modules.base")

local module = neorg.modules.create("core.integrations.treesitter")

module.private = {
    ts_utils = nil,
}

module.setup = function()
    return { success = true, requires = { "core.highlights", "core.mode", "core.keybinds", "core.neorgcmd" } }
end

module.load = function()
    local success, ts_utils = pcall(require, "nvim-treesitter.ts_utils")

    -- HACK(vhyrro): Yes, this is very hacky.
    -- Yes, it also works :)
    ts_utils.get_node_text = function(node, buffer)
        return vim.split(vim.treesitter.query.get_node_text(node, buffer), "\n")
    end

    assert(success, "Unable to load nvim-treesitter.ts_utils :(")

    if module.config.public.configure_parsers then
        -- luacheck: push ignore

        local parser_configs = require("nvim-treesitter.parsers").get_parser_configs()

        parser_configs.norg = {
            install_info = module.config.public.parser_configs.norg,
        }

        parser_configs.norg_meta = {
            install_info = module.config.public.parser_configs.norg_meta,
        }

        module.required["core.neorgcmd"].add_commands_from_table({
            definitions = {
                ["sync-parsers"] = {},
            },
            data = {
                ["sync-parsers"] = {
                    args = 0,
                    name = "sync-parsers",
                },
            },
        })

        -- luacheck: pop

        if not neorg.lib.inline_pcall(vim.treesitter.parse_query, "norg", [[]]) then
            if module.config.public.install_parsers then
                pcall(vim.cmd, "TSInstallSync! norg")
                pcall(vim.cmd, "TSInstallSync! norg_meta")
            else
                assert(false, "Neorg's parser is not installed! Run `:Neorg sync-parsers` to install it.")
            end
        end
    end

    module.private.ts_utils = ts_utils

    module.required["core.mode"].add_mode("traverse-heading")
    module.required["core.keybinds"].register_keybinds(module.name, { "next.heading", "previous.heading" })
end

module.config.public = {
    --- If true will auto-configure the parsers to use the recommended setup.
    --  Sometimes `nvim-treesitter`'s repositories lag behind and this is the only good fix.
    configure_parsers = true,
    --- If true will automatically install parsers if they are not present.
    install_parsers = true,

    --- Configurations for each parser as expected by `nvim-treesitter`.
    --  If you want to tweak your parser configs you can do so here.
    parser_configs = {
        norg = {
            url = "https://github.com/nvim-neorg/tree-sitter-norg",
            files = { "src/parser.c", "src/scanner.cc" },
            branch = "main",
        },
        norg_meta = {
            url = "https://github.com/nvim-neorg/tree-sitter-norg-meta",
            files = { "src/parser.c" },
            branch = "main",
        },
    },
}

---@class core.integrations.treesitter
module.public = {
    --- Gives back an instance of `nvim-treesitter.ts_utils`
    ---@return table #`nvim-treesitter.ts_utils`
    get_ts_utils = function()
        return module.private.ts_utils
    end,

    --- Jumps to the next available heading in the current buffer
    goto_next_heading = function()
        local line_number = vim.api.nvim_win_get_cursor(0)[1]

        local lines = vim.api.nvim_buf_get_lines(0, line_number, -1, true)

        for relative_line_number, line in ipairs(lines) do
            local match = line:match("^%s*%*+%s+")

            if match then
                vim.api.nvim_win_set_cursor(0, { line_number + relative_line_number, match:len() })
                break
            end
        end
    end,

    --- Jumps to the previous available heading in the current buffer
    goto_previous_heading = function()
        local line_number = vim.api.nvim_win_get_cursor(0)[1]

        local lines = vim.fn.reverse(vim.api.nvim_buf_get_lines(0, 0, line_number - 1, true))

        for relative_line_number, line in ipairs(lines) do
            local match = line:match("^%s*%*+%s+")

            if match then
                vim.api.nvim_win_set_cursor(0, { line_number - relative_line_number, match:len() })
                break
            end
        end
    end,

    ---  Gets all nodes of a given type from the AST
    ---@param  type string #The type of node to filter out
    ---@param opts? table #A table of two options: `buf` and `ft`, for the buffer and format to use respectively.
    get_all_nodes = function(type, opts)
        local result = {}
        opts = opts or {}

        if not opts.buf then
            opts.buf = 0
        end

        if not opts.ft then
            opts.ft = "norg"
        end

        -- Do we need to go through each tree? lol
        vim.treesitter.get_parser(opts.buf, opts.ft):for_each_tree(function(tree)
            -- Get the root for that tree
            local root = tree:root()

            --- Recursively searches for a node of a given type
            ---@param node userdata #The starting point for the search
            local function descend(node)
                -- Iterate over all children of the node and try to match their type
                for child, _ in node:iter_children() do
                    if child:type() == type then
                        table.insert(result, child)
                    else
                        -- If no match is found try descending further down the syntax tree
                        for _, child_node in ipairs(descend(child) or {}) do
                            table.insert(result, child_node)
                        end
                    end
                end
            end

            descend(root)
        end)

        return result
    end,

    --- Executes function callback on each child node of the root
    ---@param callback function
    ---@param ts_tree #Optional syntax tree
    tree_map = function(callback, ts_tree)
        local tree = ts_tree or vim.treesitter.get_parser(0, "norg"):parse()[1]

        local root = tree:root()

        for child, _ in root:iter_children() do
            callback(child)
        end
    end,

    --- Executes callback on each child recursive
    ---@param callback function Executes with each node as parameter, can return false to stop recursion
    ---@param ts_tree #Optional syntax tree
    tree_map_rec = function(callback, ts_tree)
        local tree = ts_tree or vim.treesitter.get_parser(0, "norg"):parse()[1]

        local root = tree:root()

        local function descend(start)
            for child, _ in start:iter_children() do
                local stop_descending = callback(child)
                if not stop_descending then
                    descend(child)
                end
            end
        end

        descend(root)
    end,

    --- Returns the first node of given type if present
    ---@param type string #The type of node to search for
    ---@param buf number #The buffer to search in
    ---@param parent userdata #The node to start searching in
    get_first_node = function(type, buf, parent)
        if not buf then
            buf = 0
        end

        local function iterate(parent_node)
            for child, _ in parent_node:iter_children() do
                if child:type() == type then
                    return child
                end
            end
        end

        if parent then
            return iterate(parent)
        end

        vim.treesitter.get_parser(buf, "norg"):for_each_tree(function(tree)
            -- Iterate over all top-level children and attempt to find a match
            return iterate(tree:root())
        end)
    end,

    --- Recursively attempts to locate a node of a given type
    ---@param type string #The type of node to look for
    ---@param opts table #A table of two options: `buf` and `ft`, for the buffer and format respectively
    ---@return
    get_first_node_recursive = function(type, opts)
        opts = opts or {}
        local result

        if not opts.buf then
            opts.buf = 0
        end

        if not opts.ft then
            opts.ft = "norg"
        end

        -- Do we need to go through each tree? lol
        vim.treesitter.get_parser(opts.buf, opts.ft):for_each_tree(function(tree)
            -- Get the root for that tree
            local root
            if opts.parent then
                root = opts.parent
            else
                root = tree:root()
            end

            --- Recursively searches for a node of a given type
            ---@param node userdata #The starting point for the search
            local function descend(node)
                -- Iterate over all children of the node and try to match their type
                for child, _ in node:iter_children() do
                    if child:type() == type then
                        return child
                    else
                        -- If no match is found try descending further down the syntax tree
                        local descent = descend(child)
                        if descent then
                            return descent
                        end
                    end
                end

                return nil
            end

            result = result or descend(root)
        end)

        return result
    end,

    --- Given a node this function will break down the AST elements and return the corresponding text for certain nodes
    -- @Param  tag_node (userdata/treesitter node) - a node of type tag/carryover_tag
    get_tag_info = function(tag_node, check_parent)
        if not tag_node or (tag_node:type() ~= "tag" and tag_node:type() ~= "carryover_tag") then
            return nil
        end

        local attributes = {}
        local leading_whitespace, resulting_name, params, content = 0, {}, {}, {}

        if check_parent == true or check_parent == nil then
            local parent = tag_node:parent()

            while parent:type() == "carryover_tag" do
                local meta = module.public.get_tag_info(parent, false)

                if
                    vim.tbl_isempty(vim.tbl_filter(function(attribute)
                        return attribute.name == meta.name
                    end, attributes))
                then
                    table.insert(attributes, meta)
                else
                    log.warn("Two carryover tags with the same name detected, the top level tag will take precedence")
                end
                parent = parent:parent()
            end
        end

        -- Iterate over all children of the tag node
        for child, _ in tag_node:iter_children() do
            -- If we're dealing with the tag name then append the text of the tag_name node to this table
            if child:type() == "tag_name" then
                table.insert(resulting_name, module.private.ts_utils.get_node_text(child)[1])
            elseif child:type() == "tag_parameters" then
                table.insert(params, module.private.ts_utils.get_node_text(child)[1])
            elseif child:type() == "leading_whitespace" then
                leading_whitespace = module.private.ts_utils.get_node_text(child)[1]:len()
            elseif child:type() == "tag_content" then
                -- If we're dealing with tag content then retrieve that content
                content = module.private.ts_utils.get_node_text(child)
            end
        end

        content = table.concat(content, "\n")

        local start_row, start_column, end_row, end_column = tag_node:range()

        return {
            name = table.concat(resulting_name, "."),
            parameters = params,
            content = content:sub(2, content:len() - 1),
            indent_amount = leading_whitespace,
            attributes = vim.fn.reverse(attributes),
            start = { row = start_row, column = start_column },
            ["end"] = { row = end_row, column = end_column },
        }
    end,

    --- Used to extract data from e.g. document.meta
    -- @Param  tag_content (string) - the content of the tag (without the beginning and end declarations)
    parse_tag = function(tag_content)
        local result = {}

        tag_content = tag_content:gsub("([^%s])~\n%s*", "%1 ")

        for name, content in tag_content:gmatch("%s*(%w+):%s+([^\n]*)") do
            result[name] = content
        end

        return result
    end,

    --- Gets the range of a given node
    ---@param node userdata #The node to get the range of
    ---@return table #A table of `row_start`, `column_start`, `row_end` and `column_end` values
    get_node_range = function(node)
        if not node then
            return {
                row_start = 0,
                column_start = 0,
                row_end = 0,
                column_end = 0,
            }
        end

        local rs, cs, re, ce = neorg.lib.when(type(node) == "table", function()
            local brs, bcs, _, _ = node[1]:range()
            local _, _, ere, ece = node[#node]:range()
            return brs, bcs, ere, ece
        end, function()
            local a, b, c, d = node:range()
            return a, b, c, d
        end)

        return {
            row_start = rs,
            column_start = cs,
            row_end = re,
            column_end = ce,
        }
    end,

    --- Extracts the document root from the current document
    ---@param buf number The number of the buffer to extract (can be nil)
    ---@return userdata #The root node of the document
    get_document_root = function(buf)
        local tree = vim.treesitter.get_parser(buf or 0, "norg"):parse()[1]

        if not tree or not tree:root() then
            log.warn("Unable to parse the current document's syntax tree :(")
            return
        end

        return tree:root():type() ~= "ERROR" and tree:root()
    end,

<<<<<<< HEAD
    --- Extracts the text from an entire node
    --- @param node userdata a treesitter node to extract the text from
    --- @param buf number the buffer number. This is required to verify the source of the node. Can be nil in which case it is treated as "0"
    --- @return string The contents of the node in the form of a string
=======
    --- Extracts the text from a node (only the first line)
    ---@param node userdata a treesitter node to extract the text from
    ---@param buf number the buffer number. This is required to verify the source of the node. Can be nil in which case it is treated as "0"
    ---@return string #The contents of the node in the form of a string
>>>>>>> 509947a6
    get_node_text = function(node, buf)
        if not node then
            return
        end

        local text = module.private.ts_utils.get_node_text(node, buf or 0)

        if not text then
            return
        end

        return text[#text] == "\n" and table.concat(vim.list_slice(text, 0, -2), "\n") or table.concat(text, "\n")
    end,

    --- Attempts to find a parent of a node recursively
    ---@param node userdata #The node to start at
    ---@param types table|string #If `types` is a table, this function will attempt to match any of the types present in the table.
    -- If the type is a string, the function will attempt to pattern match the `types` value with the node type.
    find_parent = function(node, types)
        local _node = node

        while _node do
            if type(types) == "string" then
                if _node:type():match(types) then
                    return _node
                end
            elseif vim.tbl_contains(types, _node:type()) then
                return _node
            end

            _node = _node:parent()
        end
    end,

    --- Retrieves the first node at a specific line
    ---@param buf number #The buffer to search in (0 for current)
    ---@param line number #The line number (0-indexed) to get the node from
    ---@param unnamed? boolean #If true will also target and return unnamed nodes
    ---@param lenient? boolean #If true will not employ an extra check that ensures the target node begins on
    -- the same line as `line`.
    ---@return userdata|nil #The first node on `line`
    get_first_node_on_line = function(buf, line, unnamed, lenient)
        local query_str = [[
            _ @node
        ]]

        local document_root = module.public.get_document_root(buf)

        if not document_root then
            return
        end

        if line == 0 and not lenient then
            local first_node = document_root:named_child(0)

            if not first_node then
                return
            end

            if module.public.get_node_range(first_node).row_start == 0 then
                return first_node
            end

            return
        end

        local query = vim.treesitter.parse_query("norg", query_str)

        local function find_closest_unnamed_node(node)
            if unnamed or not node or node:named() then
                return node
            end

            while node and not node:named() do
                node = node:parent()
            end

            return node
        end

        local result

        for id, node in query:iter_captures(document_root, buf, lenient and line - 1 or line, line + 1) do
            if query.captures[id] == "node" then
                if lenient then
                    result = node
                else
                    local range = module.public.get_node_range(node)

                    if range.row_start == line then
                        return find_closest_unnamed_node(node)
                    end
                end
            end
        end

        return find_closest_unnamed_node(result)
    end,
}

module.on_event = function(event)
    if event.split_type[1] == "core.keybinds" then
        if event.split_type[2] == "core.integrations.treesitter.next.heading" then
            module.public.goto_next_heading()
        elseif event.split_type[2] == "core.integrations.treesitter.previous.heading" then
            module.public.goto_previous_heading()
        end
    elseif event.split_type[2] == "sync-parsers" then
        pcall(vim.cmd, "TSInstall! norg")
        pcall(vim.cmd, "TSInstall! norg_meta")
    end
end

module.events.subscribed = {
    ["core.keybinds"] = {
        ["core.integrations.treesitter.next.heading"] = true,
        ["core.integrations.treesitter.previous.heading"] = true,
    },

    ["core.neorgcmd"] = {
        ["sync-parsers"] = true,
    },
}

return module<|MERGE_RESOLUTION|>--- conflicted
+++ resolved
@@ -404,17 +404,10 @@
         return tree:root():type() ~= "ERROR" and tree:root()
     end,
 
-<<<<<<< HEAD
     --- Extracts the text from an entire node
     --- @param node userdata a treesitter node to extract the text from
     --- @param buf number the buffer number. This is required to verify the source of the node. Can be nil in which case it is treated as "0"
     --- @return string The contents of the node in the form of a string
-=======
-    --- Extracts the text from a node (only the first line)
-    ---@param node userdata a treesitter node to extract the text from
-    ---@param buf number the buffer number. This is required to verify the source of the node. Can be nil in which case it is treated as "0"
-    ---@return string #The contents of the node in the form of a string
->>>>>>> 509947a6
     get_node_text = function(node, buf)
         if not node then
             return
