--- conflicted
+++ resolved
@@ -141,14 +141,9 @@
         event.type == "core.autocommands.events.bufenter"
         and event.content.norg
         and module.config.public.type == "auto"
-<<<<<<< HEAD
         and vim.api.nvim_buf_get_option(event.buffer, "modifiable")
         and not module.private.buffers[event.buffer]
-=======
-        and vim.api.nvim_buf_get_option(0, "modifiable")
         and not string.sub(event.filehead, 1, 8) == "neorg://" -- Do not inject metadata on displays created by neorg by default
-        and not module.private.buffers[vim.api.nvim_get_current_buf()]
->>>>>>> 1d79f087
     then
         module.public.inject_metadata(event.buffer)
         module.private.buffers[event.buffer] = true
